--- conflicted
+++ resolved
@@ -1,11 +1,8 @@
 """Various examples of named meshes represented as complexes."""
 
 import zipfile
-<<<<<<< HEAD
+from pathlib import Path
 from typing import Literal, Union, overload
-=======
-from pathlib import Path
->>>>>>> ac4c5bf7
 
 import numpy as np
 import wget
