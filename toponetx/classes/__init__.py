<<<<<<< HEAD
from .cell import *
from .cell_complex import *
from .colored_hypergraph import *
from .combinatorial_complex import *
from .complex import *
from .hyperedge import *
from .reportviews import *
from .simplex import *
from .simplicial_complex import *
=======
from .cell import Cell
from .cell_complex import CellComplex
from .combinatorial_complex import CombinatorialComplex
from .complex import Atom, Complex
from .hyperedge import HyperEdge
from .reportviews import CellView, HyperEdgeView, NodeView, SimplexView
from .simplex import Simplex
from .simplicial_complex import SimplicialComplex

__all__ = [
    "CellComplex",
    "Cell",
    "CombinatorialComplex",
    "Atom",
    "Complex",
    "HyperEdge",
    "HyperEdgeView",
    "CellView",
    "SimplexView",
    "NodeView",
    "Simplex",
    "SimplicialComplex",
]
>>>>>>> a389bd8b
<|MERGE_RESOLUTION|>--- conflicted
+++ resolved
@@ -1,17 +1,7 @@
-<<<<<<< HEAD
-from .cell import *
-from .cell_complex import *
-from .colored_hypergraph import *
-from .combinatorial_complex import *
-from .complex import *
-from .hyperedge import *
-from .reportviews import *
-from .simplex import *
-from .simplicial_complex import *
-=======
 from .cell import Cell
 from .cell_complex import CellComplex
-from .combinatorial_complex import CombinatorialComplex
+from .combinatorial_complex import CombinatorialComplex, CombinatorialComplex2
+from .colored_hypergraph import ColoredHyperGraph
 from .complex import Atom, Complex
 from .hyperedge import HyperEdge
 from .reportviews import CellView, HyperEdgeView, NodeView, SimplexView
@@ -22,6 +12,8 @@
     "CellComplex",
     "Cell",
     "CombinatorialComplex",
+    "CombinatorialComplex2",
+    "ColoredHyperGraph",
     "Atom",
     "Complex",
     "HyperEdge",
@@ -31,5 +23,4 @@
     "NodeView",
     "Simplex",
     "SimplicialComplex",
-]
->>>>>>> a389bd8b
+]