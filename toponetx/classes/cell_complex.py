"""Creation and manipulation of a 2d cell complex.

The class also supports attaching arbitrary attributes and data to cells.

A cell complex is abbreviated in CX.

We reserve the notation CC for a combinatorial complex.
"""

import warnings
from collections import defaultdict
from collections.abc import Hashable, Iterable
from itertools import zip_longest

import networkx as nx
import numpy as np
from hypernetx import Hypergraph
from hypernetx.classes.entity import Entity
from networkx import Graph
from scipy.sparse import csr_matrix

from toponetx.classes.cell import Cell
from toponetx.classes.combinatorial_complex import CombinatorialComplex
from toponetx.classes.complex import Complex
from toponetx.classes.reportview import CellView
from toponetx.exception import TopoNetXError
from toponetx.utils import incidence_to_adjacency

__all__ = ["CellComplex"]


class CellComplex(Complex):
    """Class representing a cell complex.

    A cell complex is a mathematical structure that is built up from simple building blocks called cells.
    These cells can be thought of as generalized versions of familiar shapes, such as points, line segments,
    triangles, and disks. By gluing these cells together in a prescribed way, one can create complex
    geometrical objects that are of interest in topology and geometry.

    Cell complexes can be used to represent various mathematical objects, such as graphs,
    manifolds, and discrete geometric shapes. They are useful in many areas of mathematics,
    such as algebraic topology and geometry, where they can be used to study the structure and
    properties of these objects.

    In TNX the class CellComplex supports building a regular or non-regular
    2d cell complex. The class CellComplex only supports the construction
    of 2d cell complexes. If higher dimensional cell complexes are desired
    then one should utilize the class CombinatorialComplex.

    Mathtmatically, in TNX a cell complex it a triplet (V, E, C)
    where V is a set of nodes, E is a set of edges and C is a set of 2-cells.
    In TNX each 2-cell C is consists of a finite sequence of nodes C=(n1,...,nk,n1) with k>=2.
    All edges between two consecutive nodes in C belong to  E.
    Regular cells have unique nodes in C whereas non-regular cells allow for duplication.

    In TNX cell complexes are implementes to be dynamic in the sense that
    they can change by adding or subtracting objects (nodes, edges, 2-cells)
    from them.

    1. Dynamic construction of cell complexes, allowing users to add or remove objects from these
        structures after their initial creation.
    2. Compatibility with the NetworkX library, enabling users to leverage the powerful algorithms
        and data structures provided by this package.
    3. Support for attaching arbitrary attributes and data to cells in the complex, allowing users to store
        and manipulate additional information about these objects.
    4. Efficient storage and manipulation of complex data structures, using advanced data structures
        such as sparse matrices.
    5. Robust error handling and validation of input data, ensuring that the package is reliable and easy to use.

    Examples
    --------
    Iteratively construct a cell complex:

    >>> CX = CellComplex()
    >>> CX.add_cell([1, 2, 3, 4], rank=2)
    >>> # the cell [1, 2, 3, 4] consists of the cycle (1,2), (2,3), (3,4), (4,5)
    >>> # tnx creates these edges automatically if they are not inserted in the underlying graph
    >>> CX.add_cell([2, 3, 4, 5], rank=2)
    >>> CX.add_cell([5, 6, 7, 8], rank=2)

    You can also pass a list of cells to the constructor:

    >>> c1 = Cell((1, 2, 3)) # a cell here is always assumed to be 2d
    >>> c2 = Cell((1, 2, 3, 4))
    >>> CX = CellComplex([c1, c2])

    TopoNetX is also compatible with NetworkX, allowing users to create a cell complex from a NetworkX graph:

    >>> import networkx as nx
    >>> g = nx.Graph()
    >>> g.add_edge(1, 0)
    >>> g.add_edge(2, 0)
    >>> g.add_edge(1, 2)
    >>> CX = CellComplex(g)
    >>> CX.add_cells_from([[1, 2, 4], [1, 2, 7]], rank=2)
    >>> CX.cells

    By default, a regular cell complex is constructed. You can change this behaviour using the
    `regular` parameter when constructing the complex.

    >>> # non-regular cell complex
    >>> # by default CellComplex constructor assumes regular cell complex
    >>> CX = CellComplex(regular=False)
    >>> CX.add_cell([1, 2, 3, 4], rank=2)
    >>> CX.add_cell([2, 3, 4, 5, 2, 3, 4, 5], rank=2)  # non-regular 2-cell
    >>> c1 = Cell((1, 2, 3, 4, 5, 1, 2, 3, 4, 5), regular=False)
    >>> CX.add_cell(c1)
    >>> CX.add_cell([5, 6, 7, 8], rank=2)
    >>> CX.is_regular
    """

    def __init__(self, cells=None, name=None, regular=True, **attr):
        super().__init__()

        if not name:
            self.name = ""
        else:
            self.name = name

        self._regular = regular
        self._G = Graph()

        self._cells = CellView()
        if cells is not None:
            if isinstance(cells, Graph):
                self._G = cells
            elif isinstance(cells, Iterable) and not isinstance(cells, Graph):
                for cell in cells:
                    if isinstance(cell, Hashable) and not isinstance(
                        cell, Iterable
                    ):  # c is a node
                        self.add_node(cell)
                    elif isinstance(cell, Iterable):
                        if len(cell) == 2:
                            self.add_cell(cell, rank=1)
                        elif len(cell) == 1:
                            self.add_node(tuple(cell)[0])
                        else:
                            self.add_cell(cell, rank=2)

            else:
                raise ValueError(
                    f"cells must be iterable, networkx graph or None, got {type(cells)}"
                )
        self.complex = dict()  # dictionary for cell complex attributes
        self.complex.update(attr)

    @property
    def cells(self):
        """Return cells."""
        return self._cells

    @property
    def edges(self):
        """Return edges."""
        return self._G.edges

    @property
    def nodes(self):
        """Return nodes."""
        return self._G.nodes

    @property
    def maxdim(self):
        """Return maximum dimension."""
        if len(self.nodes) == 0:
            return 0
        if len(self.edges) == 0:
            return 0
        if len(self.cells) == 0:
            return 1
        return 2

    @property
    def dim(self):
        """Return dimension."""
        return self.maxdim

    @property
    def shape(self):
        """Return shape.

        This is:
        (number of cells[i], for i in range(0,dim(cc))  )
        """
        return len(self.nodes), len(self.edges), len(self.cells)

    def skeleton(self, rank):
        """Compute skeleton."""
        if rank == 0:
            return self.nodes
        if rank == 1:
            return self.edges
        if rank == 2:
            return self.cells
        raise TopoNetXError("Only dimensions 0,1, and 2 are supported.")

    @property
    def is_regular(self):
        """Check the regularity condition.

        Returns
        -------
        bool

        Examples
        --------
        >>> CX = CellComplex(regular=False)
        >>> CX.add_cell([1, 2, 3, 4], rank=2)
        >>> CX.add_cell([2, 3, 4, 5, 2, 3, 4, 5], rank=2)  # non-regular 2-cell
        >>> c1 = Cell((1, 2, 3, 4, 5, 1, 2, 3, 4, 5),regular=False)
        >>> CX.add_cell(c1)
        >>> CX.add_cell([5, 6, 7, 8], rank=2)
        >>> CX.is_regular
        """
        for cell in self.cells:
            if not cell.is_regular:
                return False
        return True

    def __str__(self):
        """Return detailed string representation."""
        return f"Cell Complex with {len(self.nodes)} nodes, {len(self.edges)} edges  and {len(self.cells)} 2-cells "

    def __repr__(self):
        """Return string representation."""
        return f"CellComplex(name={self.name})"

    def __len__(self):
        """Return number of nodes."""
        return len(self.nodes)

    def __iter__(self):
        """Iterate over the nodes.

        Returns
        -------
        dict_keyiterator
            Iterator over nodes.
        """
        return iter(self.nodes)

    def __contains__(self, item):
        """Return boolean indicating if item is in self.nodes.

        Parameters
        ----------
        item : hashable or RankedEntity
            Iterm.

        Returns
        -------
        bool
            True if item is in self.nodes, False otherwise.
        """
        return item in self.nodes

    def __getitem__(self, node):
        """Return the neighbors of node.

        Parameters
        ----------
        node : Entity or hashable
            If hashable, then must be uid of node in cell complex.

        Returns
        -------
        neighbors(node) : iterator
            Iterator over neighbors of node.
        """
        return self.neighbors(node)

    def _insert_cell(self, cell, **attr):
        """Insert cell."""
        # input must be list, tuple or Cell type
        if isinstance(cell, tuple) or isinstance(cell, list) or isinstance(cell, Cell):
            if isinstance(cell, tuple) or isinstance(cell, list):
                cell = Cell(elements=cell, name=str(len(self.cells)), **attr)
            elif isinstance(cell, Cell):
                cell.properties.update(attr)

            if cell.elements not in self._cells._cells:
                self._cells._cells[cell.elements] = {0: cell}
            else:
                # if cell is already in the complex, insert duplications and give it differnt key
                self._cells._cells[cell.elements][
                    len(self._cells._cells[cell.elements])
                ] = cell
        else:
            raise ValueError("input must be list, tuple or Cell type")

    def _delete_cell(self, cell, key=None):
        """Delete cell."""
        if isinstance(cell, Cell):
            cell = cell.elements
        if cell in self._cells._cells:
            if key is None:
                del self._cells._cells[cell]
            elif key in self._cells._cells[cell]:
                del self._cells._cells[cell][key]
            else:
                raise KeyError(f"cell with key {key} is not in the complex ")
        else:
            raise KeyError(f"cell {cell} is not in the complex")

    def _cell_equivalence_class(self):
        """Return the equivalence classes of cells in the cell complex.

        Returns
        -------
        equiv : TYPE
            DESCRIPTION.

        Examples
        --------
        >>> cx = CellComplex()
        >>> cx.add_cell ( (1,2,3,4),rank=2 )
        >>> cx.add_cell ( (2,3,4,1),rank=2 )
        >>> cx.add_cell ( (1,2,3,4),rank=2 )
        >>> cx.add_cell ( (1,2,3,6),rank=2 )
        >>> cx.add_cell ( (3,4,1,2),rank=2 )
        >>> cx.add_cell ( (4,3,2,1),rank=2 )
        >>> cx.add_cell ( (1,2,7,3),rank=2 )
        >>> c1=Cell((1,2,3,4,5))
        >>> cx.add_cell(c1,rank=2)
        >>> d = cx._cell_equivalence_class()
        >>> d
        """
        equiv_classes = defaultdict(set)
        all_inserted_cells = set()
        for i, c1 in enumerate(self.cells):
            for j, c2 in enumerate(self.cells):
                if i == j:
                    if j not in all_inserted_cells:
                        equiv_classes[c1].add(j)
                elif i > j:
                    continue
                elif j in all_inserted_cells:
                    continue
                else:

                    if c1.is_homotopic_to(c2):
                        equiv_classes[c1].add(j)
                        all_inserted_cells.add(j)
        return equiv_classes

    def _remove_equivalent_cells(self):
        """Remove homotopic cells from the cell complex.

        Examples
        --------
        >>> cx = CellComplex()
        >>> cx.add_cell ( (1,2,3,4),rank=2 )
        >>> cx.add_cell ( (2,3,4,1),rank=2 )
        >>> cx.add_cell ( (1,2,3,4),rank=2 )
        >>> cx.add_cell ( (1,2,3,6),rank=2 )
        >>> cx.add_cell ( (3,4,1,2),rank=2 )
        >>> cx.add_cell ( (4,3,2,1),rank=2 )
        >>> cx.add_cell ( (1,2,7,3),rank=2 )
        >>> c1=Cell((1,2,3,4,5))
        >>> cx.add_cell(c1,rank=2)
        >>> cx._remove_equivalent_cells()
        >>> cx
        """
        equiv_classes = self._cell_equivalence_class()
        for c in list(self.cells):
            if c not in equiv_classes:
                d = self._cells._cells[c.elements]
                if len(d) == 1:
                    self._delete_cell(c)
                else:
                    d_c = dict(d)
                    for k, v in d_c.items():
                        if len(d) == 1:
                            break
                        else:
                            self._delete_cell(c, k)

    def degree(self, node, rank=1):
        """Compute the number of cells of certain rank that contain node.

        Parameters
        ----------
        node : hashable
            Identifier for the node.
        rank : positive integer, optional, default: 1
            Smallest size of cell to consider in degree.

        Returns
        -------
        int
            Number of cells of rank at least rank that contain node.
        """
        return self._G.degree[node]

    def size(self, cell, node_set=None):
        """Compute number of nodes in node_set that belong to cell.

        If node_set is None then returns the size of cell.

        Parameters
        ----------
        cell : hashable
            The uid of an cell in the cell complex
        node_set: an iterable of node elements
            Node elements.

        Returns
        -------
        size : int
            Number of nodes in node_set that belong to cell.
        """
        if node_set:
            if isinstance(cell, Cell):
                return len(set(node_set).intersection(set(cell.elements)))
            elif isinstance(cell, Iterable):
                return len(set(node_set).intersection(set(cell)))

        else:
            if cell in self.cells:

                return len(cell)
            else:
                raise KeyError(f" the key {cell} is not a key for an existing cell ")

    def number_of_nodes(self, node_set=None):
        """Compute number of nodes in node_set belonging to cell complex.

        Parameters
        ----------
        node_set : an interable of nodes, optional, default: None
            If None, then return the number of nodes in cell complex.

        Returns
        -------
        number_of_nodes : int
            Number of nodes in node_set belonging to cell complex.
        """
        if node_set:
            return len([node for node in self.nodes if node in node_set])
        else:
            return len(self.nodes)

    def number_of_edges(self, edge_set=None):
        """Compute number of cells in cell_set belonging to cell complex.

        Parameters
        ----------
        edge_set : an iterable of RankedEntities, optional, default: None
            If None, then return the number of edges in cell complex.

        Returns
        -------
        number_of_cells : int
            The number of edges in edge_set belonging to cell complex.
        """
        if edge_set:
            return len([edge for edge in self.cells if edge in edge_set])
        else:
            return len(self.edges)

    def number_of_cells(self, cell_set=None):
        """Compute number of cells in cell_set belonging to cell complex.

        Parameters
        ----------
        cell_set : an interable of RankedEntities, optional, default: None
            If None, then return the number of cells in cell complex.

        Returns
        -------
        number_of_cells : int
            The number of cells in cell_set belonging to cell complex.
        """
        if cell_set:
            return len([cell for cell in self.cells if cell in cell_set])
        else:
            return len(self.cells)

    def order(self):
        """Compute number of nodes in CX.

        Returns
        -------
        order : int
            Number of nodes in CX.
        """
        return len(self.nodes)

    def neighbors(self, node):
        """Nodes in cell complex which share s cell(s) with node.

        Parameters
        ----------
        node : hashable or Entity
            uid for a node in cell complex or the node Entity

        Returns
        -------
        list
            List of neighbors.
        """
        if node not in self.nodes:
            print(f"Node is not in cell complex {self.name}.")
            return

        return self._G[node]

    def cell_neighbors(self, cell, s=1):
        """Cells in cell complex which share s nodes(s) with cells.

        Parameters
        ----------
        cell : hashable or RankedEntity
            uid for a cell in cell complex or the cell RankedEntity

        s : int, list, optional, default : 1
            Minimum number of nodes shared by neighbors cell node.

        Returns
        -------
         : list
            List of cell neighbors.
        """
        raise NotImplementedError

    def remove_node(self, node):
        """Remove the given node from the cell complex.

        This method removes the given node from the cell complex, along with any
        cells that contain the node.

        Parameters
        ----------
        node : hashable
            The node to be removed from the cell complex.

        Raises
        ------
        TopoNetXError
            If the given node does not exist in the cell complex.
        """
        if node not in self.nodes:
            raise TopoNetXError("The given node does not exist in the cell complex.")
        # Remove the node from the cell complex
        self._G.remove_node(node)
        # Remove any cells that contain the node
        for cell in self.cells:
            if node in cell:
                self.remove_cell(cell)

    def remove_nodes(self, node_set):
        """Remove nodes from cells.

        This also deletes references in cell complex nodes.

        Parameters
        ----------
        node_set : an iterable of hashables or Entities
            Nodes in CX

        Returns
        -------
        cell complex : Cell Complex
        """
        for node in node_set:
            self.remove_node(node)

    def add_node(self, node, **attr):
        """Add a single node to cell complex."""
        self._G.add_node(node, **attr)

    def _add_nodes_from(self, nodes):
        """Instantiate new nodes when cells added to cell complex.

        Parameters
        ----------
        nodes : iterable of hashables or RankedEntities
        """
        for node in nodes:
            self.add_node(node)

    def add_edge(self, u_of_edge, v_of_edge, **attr):
        """Add edge."""
        self._G.add_edge(u_of_edge, v_of_edge, **attr)

    def add_edges_from(self, ebunch_to_add, **attr):
        """Add edges."""
        self._G.add_edge_from(ebunch_to_add, **attr)

    def add_cell(self, cell, rank=None, check_skeleton=False, **attr):
        """Add a single cell to cell complex.

        Parameters
        ----------
        cell : hashable or RankedEntity
            If hashable the cell returned will be empty.
        rank : int
            rank of a cell, supported ranks is 1 or 2
        check_skeleton : bool, default=False
            If true, this function checks the skeleton whether the given cell can be added.

        Returns
        -------
        Cell Complex : CellComplex

        Examples
        --------
        >>> CX = CellComplex()
        >>> c1 = Cell((2, 3, 4), color='black')
        >>> CX.add_cell(c1, weight=3)
        >>> CX.add_cell([1, 2, 3, 4], rank=2, color='red')
        >>> CX.add_cell([2, 3, 4, 5], rank=2, color='blue')
        >>> CX.add_cell([5, 6, 7, 8], rank=2, color='green')
        >>> CX.cells[(1, 2, 3, 4)]['color']
        'red'

        Notes
        -----
        - Rank must be 0,1,2
        """
        if isinstance(cell, Cell):  # rank check will be ignored, cells by default
            # are assumed to be of rank 2
            if self.is_insertable_cycle(
                cell, check_skeleton=check_skeleton, warnings_dis=True
            ):
                for edge in cell.boundary:
                    self._G.add_edge(edge[0], edge[1])
                if self._regular:
                    if cell.is_regular:
                        self._insert_cell(cell, **attr)
                    else:
                        raise TopoNetXError(
                            "input cell violates the regularity condition."
                        )
                else:
                    self._insert_cell(cell, **attr)
            else:
                raise TopoNetXError(
                    "input cell violates the regularity condition, make sure cell is regular or change complex to non-regular"
                )

        else:
            if rank == 0:
                raise TopoNetXError(
                    "Use add_node to insert nodes or zero ranked cells."
                )
            elif rank == 1:
                if len(cell) != 2:
                    raise ValueError("rank 1 cells (edges) must have exactly two nodes")
                if len(set(cell)) == 1:
                    raise ValueError(" invalid insertion : self-loops are not allowed.")
                else:
                    self.add_edge(cell[0], cell[1], **attr)

            elif rank == 2:
                if isinstance(cell, Iterable):
                    if not isinstance(cell, list):
                        cell = list(cell)

                    if self.is_insertable_cycle(
                        cell, check_skeleton=check_skeleton, warnings_dis=True
                    ):

                        edges_cell = set(zip_longest(cell, cell[1:] + [cell[0]]))
                        for edge in edges_cell:
                            self._G.add_edges_from(edges_cell)
                        self._insert_cell(Cell(cell, regular=self._regular), **attr)
                    else:
                        print(
                            "Invalid cycle condition, check if edges of the input cells are in the 1-skeleton."
                        )
                        print(" To ignore this check, set check_skeleton = False.")
                else:
                    raise ValueError("invalid input")
            else:
                raise ValueError(
                    f"Add cell only supports adding cells of dimensions 0,1 or 2-- got {rank}",
                )

        return self

    def add_cells_from(self, cell_set, rank=None, check_skeleton=False, **attr):
        """Add cells to cell complex.

        Parameters
        ----------
        cell_set : iterable of hashables or Cell
            For hashables the cells returned will be empty.
        rank : int (optional), default is None
               when each element in cell_set is an iterable then
               rank must be a number that indicates the rank
               of the added cells.
        check_skeleton : bool
            If true, this function checks the skeleton whether the given cell can be added.

        Returns
        -------
        Cell Complex : CellComplex
        """
        for cell in cell_set:
            self.add_cell(cell=cell, rank=rank, check_skeleton=check_skeleton, **attr)
        return self

    def remove_cell(self, cell):
        """Remove a single cell from Cell Complex.

        Parameters
        ----------
        cell : cell's node_set or Cell

        Returns
        -------
        Cell Complex : CellComplex

        Notes
        -----
        Deletes reference to cell, keep it boundary edges in the cell complex
        """
        if isinstance(cell, Cell):
            self._delete_cell(cell.elements)
        elif isinstance(cell, Iterable):
            if not isinstance(cell, tuple):
                cell = tuple(cell)
            self._delete_cell(cell)
        return self

    def remove_cells(self, cell_set):
        """Remove cells from a cell complex that are in cell_set.

        Parameters
        ----------
        cell_set : iterable of hashables or RankedEntities.

        Returns
        -------
        cell complex : CellComplex
        """
        for cell in cell_set:
            self.remove_cell(cell)
        return self

    def clear(self):
        """Remove all cells from a cell complex.

        Returns
        -------
        cell complex : CellComplex
        """
        for cell in self.cells:
            self.remove_cell(cell)
        return self

    def set_filtration(self, values, name=None):
        """Set filtration.

        Parameters
        ----------
        values : dic
        name : str

        Returns
        -------
        None

        Notes
        -----
        This is equivalent to setting a real-valued feature defined on the entire cell complex

        If the dict contains cells that are not in `self.cells`, they are
        silently ignored.

        Examples
        --------
        >>> G = nx.path_graph(3)
        >>> CX = CellComplex(G)
        >>> d = {0: 1, 1: 0, 2: 2, (0, 1): 1, (1, 2): 3}
        >>> CX.set_filtration(d, "f")
        """
        d_nodes, d_edges, d_cells = [{}, {}, {}]

        for k, v in values.items():

            # to do, make sure v is a number

            if not isinstance(v, (int, float)):
                raise ValueError(f"filtration value must be a int or float, input {v}")

            if isinstance(k, Hashable) and not isinstance(k, Iterable):  # node
                d_nodes[k] = v
            elif isinstance(k, Iterable) and len(k) == 2:  # edge
                d_edges[k] = v
            elif isinstance(k, Iterable) and len(k) != 2:  # cell
                d_cells[k] = v
        self.set_node_attributes(d_nodes, name)
        self.set_edge_attributes(d_edges, name)
        self.set_cell_attributes(d_cells, name)

    def get_filtration(self, name):
        """Get filtration.

        Notes
        -----
        This is equivalent to getting a feature defined on the entire cell complex

        >>> G = nx.path_graph(3)
        >>> CX = CellComplex(G)
        >>> d = {0: 1, 1: 0, 2: 2, (0, 1): 1, (1, 2): 3}
        >>> CX.set_filtration(d, "f")
        >>> CX.get_filtration("f")
        {0: 1, 1: 0, 2: 2, (0, 1): 1, (1, 2): 3}
        """
        lst = [
            self.get_node_attributes(name),
            self.get_edge_attributes(name),
            self.get_cell_attributes(name, rank=2),
        ]
        d = {}
        for i in lst:
            if i is not None:
                d.update(i)
        return d

    def set_node_attributes(self, values, name=None):
        """Set node attributes.

        Parameters
        ----------
        values : dic
        name : str

        Returns
        -------
        None

        Examples
        --------
        >>> G = nx.path_graph(3)
        >>> CX = CellComplex(G)
        >>> d = {0: {'color': 'red', 'attr2': 1 }, 1: {'color': 'blue', 'attr2': 3}}
        >>> CX.set_node_attributes(d)
        """
        if name is not None:
            # if `values` is a dict using `.items()` => {cell: value}

            for cell, value in values.items():
                try:
                    self.nodes[cell][name] = value
                except KeyError:
                    pass
        else:

            for cell, d in values.items():
                try:
                    self.nodes[cell].update(d)
                except KeyError:
                    pass
            return

    def set_edge_attributes(self, values, name=None):
        """Set edge attributes.

        Parameters
        ----------
        values : dic
        name : str

        Returns
        -------
        None

        Examples
        --------
        >>> G = nx.path_graph(3)
        >>> CX = CellComplex(G)
        >>> d={ (0,1) : {'color':'red','attr2':1 },(1,2): {'color':'blue','attr2':3 } }
        >>> CX.set_edge_attributes(d)
        """
        if name is not None:
            # if `values` is a dict using `.items()` => {edge: value}

            for cell, value in values.items():
                try:
                    self.edges[cell][name] = value
                except KeyError:
                    pass
        else:
            for cell, d in values.items():
                try:
                    self.edges[cell].update(d)
                except KeyError:
                    pass
            return

    def get_edge_attributes(self, name):
        """Get edge attributes.

        Parameters
        ----------
        name : str
           Attribute name.

        Returns
        -------
        Dictionary of attributes keyed by edge.
        """
        return {
            edge: self.edges[edge][name]
            for edge in self.edges
            if name in self.edges[edge]
        }

    def set_cell_attributes(self, values, name=None):
        """Set cell attributes.

        Parameters
        ----------
        values : TYPE
            DESCRIPTION.
        name : TYPE, optional
            DESCRIPTION. The default is None.

        Returns
        -------
        None.

        Examples
        --------
        After computing some property of the cell of a cell complex, you may want
        to assign a cell attribute to store the value of that property for
        each cell:

        >>> CX = CellComplex()
        >>> CX.add_cell([1,2,3,4], rank=2)
        >>> CX.add_cell([1,2,4], rank=2,)
        >>> CX.add_cell([3,4,8], rank=2)
        >>> d={(1,2,3,4):'red',(1,2,4):'blue'}
        >>> CX.set_cell_attributes(rank,name='color')
        >>> CX.cells[(1,2,3,4)]['color']
        'red'

        If you provide a dictionary of dictionaries as the second argument,
        the entire dictionary will be used to update edge attributes::

        Examples
        --------
        >>> G = nx.path_graph(3)
        >>> CX = CellComplex(G)
        >>> CX.add_cell([1,2,3,4], rank=2)
        >>> CX.add_cell([1,2,3,4], rank=2)
        >>> CX.add_cell([1,2,4], rank=2,)
        >>> CX.add_cell([3,4,8], rank=2)
        >>> d={ (1,2,3,4): { 'color':'red','attr2':1 },(1,2,4): {'color':'blue','attr2':3 } }
        >>> CX.set_cell_attributes(d)
        >>> CX.cells[(1,2,3,4)][0]['color']
        'red'

        Notes
        -----
        If the dict contains cells that are not in `self.cells`, they are
        silently ignored.
        """
        if name is not None:
            # if `values` is a dict using `.items()` => {cell: (key,value) } or {cell:value}

            for cell, value in values.items():
                try:
                    if len(cell) == 2:
                        if isinstance(cell[0], Iterable) and isinstance(
                            cell[1], int
                        ):  # input cell has cell key
                            self.cells[cell][cell[0]][name] = value
                        else:
                            self.cells[cell][name] = value
                    elif isinstance(
                        self.cells[cell], list
                    ):  # all cells with same key get same attrs
                        for i in range(len(self.cells[cell])):
                            self.cells[cell][i][name] = value
                    else:
                        self.cells[cell][name] = value

                except KeyError:
                    pass

        else:

            for cell, d in values.items():
                try:

                    if len(cell) == 2:
                        if isinstance(cell[0], Iterable) and isinstance(
                            cell[1], int
                        ):  # input cell has cell key
                            self.cells[cell[0]][cell[1]].update(d)
                        else:  # length of cell is 2
                            self.cells[cell].update(d)
                    elif isinstance(
                        self.cells[cell], list
                    ):  # all cells with same key get same attrs
                        for i in range(len(self.cells[cell])):

                            self.cells[cell][i].update(d)
                    else:
                        self.cells[cell].update(d)
                except KeyError:
                    pass
            return

    def get_node_attributes(self, name):
        """Get node attributes.

        Parameters
        ----------
        name : str
           Attribute name.

        Returns
        -------
        Dictionary of attributes keyed by node.

        Examples
        --------
        >>> G = nx.path_graph(3)
        >>> CX = CellComplex(G)
        >>> d={0: {'color':'red','attr2':1 },1: {'color':'blue','attr2':3 } }
        >>> CX.set_node_attributes(d)
        >>> CX.get_node_attributes('color')
        {0: 'red', 1: 'blue'}

        >>> G = nx.Graph()
        >>> G.add_nodes_from([1, 2, 3], color="blue")
        >>> CX = CellComplex(G)
        >>> nodes_color = CX.get_node_attributes('color')
        >>> nodes_color[1]
        'blue'
        """
        return {
            node: self.nodes[node][name]
            for node in self.nodes
            if name in self.nodes[node]
        }

    def get_cell_attributes(self, name, rank=None):
        """Get node attributes from graph.

        Parameters
        ----------
        name : str
           Attribute name
        rank : int
            rank of the k-cell

        Returns
        -------
        Dictionary of attributes keyed by cell or k-cells if k is not None

        Examples
        --------
        >>> import networkx as nx
        >>> G = nx.path_graph(3)

        >>> d={ ((1,2,3,4),0): { 'color':'red','attr2':1 },(1,2,4): {'color':'blue','attr2':3 } }
        >>> CX = CellComplex(G)
        >>> CX.add_cell([1,2,3,4], rank=2)
        >>> CX.add_cell([1,2,3,4], rank=2)
        >>> CX.add_cell([1,2,4], rank=2,)
        >>> CX.add_cell([3,4,8], rank=2)
        >>> CX.set_cell_attributes(d)
        >>> cell_color=CX.get_cell_attributes('color',2)
        >>> cell_color
        '{((1, 2, 3, 4), 0): 'red', (1, 2, 4): 'blue'}
        """
        if rank is not None:
            if rank == 0:
                return self.get_cell_attributes(name)
            if rank == 1:
                return nx.get_edge_attributes(self._G, name)
            if rank == 2:
                d = {}
                for n in self.cells:
                    if isinstance(self.cells[n.elements], list):  # multiple cells
                        for i in range(len(self.cells[n.elements])):
                            if name in self.cells[n.elements][i]:
                                d[(n.elements, i)] = self.cells[n.elements][i][name]
                    else:
                        if name in self.cells[n.elements]:
                            d[n.elements] = self.cells[n.elements][name]

                return d
            raise TopoNetXError(f"Rank must be 0, 1 or 2, got {rank}")

    def remove_equivalent_cells(self):
        """Remove equivalent cells.

        Remove cells from the cell complex which are homotopic.
        In other words, this is equivalent to identifying cells
        containing the same nodes and are equivalent up to cyclic
        permutation.

        Note
        ------
        Remove all 2d- cells that are homotpic (equivalent to each other)

        Returns
        -------
        None.

        Examples
        --------
        >>> import networkx as nx
        >>> G = nx.path_graph(3)
        >>> cx = CellComplex(G)
        >>> cx.add_cell([1,2,3,4], rank=2)
        >>> cx.add_cell([1,2,3,4], rank=2)
        >>> cx.add_cell([2,3,4,1], rank=2)
        >>> cx.add_cell([1,2,4], rank=2,)
        >>> cx.add_cell([3,4,8], rank=2)
        >>> print(cx.cells)
        >>> cx.remove_equivalent_cells()
        >>> print(cx.cells) # observe homotpic cells have been removed
        """
        self._remove_equivalent_cells()

    def is_insertable_cycle(self, cell, check_skeleton=True, warnings_dis=False):
        """Determine if a cycle is insertable to the cell complex."""
        if isinstance(cell, Cell):
            cell = cell.elements
        if len(cell) <= 1:
            if warnings_dis:
                warnings.warn(f"a cell must contain at least 2 edges, got {len(cell)}")
            return False
        if self._regular:
            if len(set(cell)) != len(cell):
                if warnings_dis:
                    warnings.warn(
                        "repeating nodes invalidates the 2-cell regular condition"
                    )
                return False
        if check_skeleton:
            enum = zip_longest(cell, cell[1:] + cell[:1])
            for i in enum:
                if i not in self.edges:
                    if warnings_dis:
                        warnings.warn(
                            f"edge {i} is not a part of the 1 skeleton of the cell complex",
                            stacklevel=2,
                        )
                    return False
        return True

    def incidence_matrix(self, rank, signed=True, weight=None, index=False):
        """Incidence matrix for the cx indexed by nodes x cells.

        Parameters
        ----------
        rank : int
            The rank for which an incidence matrix should be computed.
        signed : bool, default=True
            Whether the returned incidence matrix should be signed (i.e., respect orientations) or unsigned.
        weight : bool, default=False
            If False all nonzero entries are 1.
            If True and self.static all nonzero entries are filled by
            self.cells.cell_weight dictionary values.
        index : boolean, optional, default False
            If True return will include a dictionary of node uid : row number
            and cell uid : column number

        Returns
        -------
        incidence_matrix : scipy.sparse.csr.csr_matrix

        row list : list
            list of cells in the complex with the same
            order of the row of the matrix

        column list : list
            list of cells in the complex with the same
            order of the column of the matrix

        Examples
        --------
        >>> CX = CellComplex()
        >>> CX.add_cell([1, 2, 3, 4], rank=2)
        >>> CX.add_cell([3, 4, 5], rank=2)
        >>> B0 = CX.incidence_matrix(0)
        >>> B1 = CX.incidence_matrix(1)
        >>> B2 = CX.incidence_matrix(2)
        >>> B1.dot(B2).todense()
        >>> B0.dot(B1).todense()

        Note that in this example, the first three cells are equivalent and hence they have similar incidence to lower
        edges they are incident to.

        >>> import networkx as nx
        >>> G = nx.path_graph(3)
        >>> CX = CellComplex(G)
        >>> CX.add_cell([1,2,3,4], rank=2)
        >>> CX.add_cell([4,3,2,1], rank=2)
        >>> CX.add_cell([2,3,4,1], rank=2)
        >>> CX.add_cell([1,2,4], rank=2,)
        >>> CX.add_cell([3,4,8], rank=2)
        >>> B1 = CX.incidence_matrix(1)
        >>> B2 = CX.incidence_matrix(2)
        >>> B1.dot(B2).todense()

        Non-regular cell complex example:

        >>> CX = CellComplex(regular=False)
        >>> CX.add_cell([1,2,3,2],rank=2)
        >>> CX.add_cell([3,4,5,3,4,5],rank=2)
        >>> B1 = CX.incidence_matrix(1)
        >>> B2 = CX.incidence_matrix(2)
        >>> print(B2.todense()) # observe the non-unit entries
        >>> B1.dot(B2).todense()

        >>> CX = CellComplex()
        >>> CX.add_cell([1,2,3,4],rank=2)
        >>> CX.add_cell([3,4,5],rank=2)
        >>> row,column,B1 = CX.incidence_matrix(1,index=True)
        >>> print(row)
        >>> print(column)
        >>> print(B1.todense())
        """
        import scipy as sp
        import scipy.sparse

        if rank == 0:
            A = sp.sparse.lil_matrix((0, len(self._G.nodes)))
            if index:
                node_index = {node: i for i, node in enumerate(sorted(self._G.nodes))}
                if signed:
                    return {}, node_index, A.asformat("csc")
                else:
                    return {}, node_index, abs(A.asformat("csc"))
            else:
                if signed:
                    return A.asformat("csc")
                else:
                    return abs(A.asformat("csc"))

        elif rank == 1:
            nodelist = sorted(
                self._G.nodes
            )  # always output boundary matrix in dictionary order
            edgelist = sorted([sorted(e) for e in self._G.edges])
            A = sp.sparse.lil_matrix((len(nodelist), len(edgelist)))
            node_index = {node: i for i, node in enumerate(nodelist)}
            for ei, e in enumerate(edgelist):
                (u, v) = e[:2]
                ui = node_index[u]
                vi = node_index[v]
                A[ui, ei] = -1
                A[vi, ei] = 1
            if index:
                edge_index = {tuple(sorted(edge)): i for i, edge in enumerate(edgelist)}
                if signed:
                    return node_index, edge_index, A.asformat("csc")
                else:
                    return node_index, edge_index, abs(A.asformat("csc"))
            else:
                if signed:
                    return A.asformat("csc")
                else:
                    return abs(A.asformat("csc"))
        elif rank == 2:
            edgelist = sorted([sorted(e) for e in self._G.edges])

            A = sp.sparse.lil_matrix((len(edgelist), len(self.cells)))

            edge_index = {
                tuple(sorted(edge)): i for i, edge in enumerate(edgelist)
            }  # orient edges
            for celli, cell in enumerate(self.cells):
                edge_visiting_dic = {}  # this dictionary is cell dependent
                # mainly used to handle the cell complex non-regular case
                for edge in cell.boundary:
                    ei = edge_index[tuple(sorted(edge))]
                    if ei not in edge_visiting_dic:
                        if edge in edge_index:
                            edge_visiting_dic[ei] = 1
                        else:
                            edge_visiting_dic[ei] = -1
                    else:
                        if edge in edge_index:
                            edge_visiting_dic[ei] = edge_visiting_dic[ei] + 1
                        else:
                            edge_visiting_dic[ei] = edge_visiting_dic[ei] - 1

                    A[ei, celli] = edge_visiting_dic[
                        ei
                    ]  # this will update everytime we visit this edge for non-regular CX
                    # the regular case can be handled more efficiently :
                    # if edge in edge_index:
                    #    A[ei, celli] = 1
                    # else:
                    #    A[ei, celli] = -1
            if index:
                cell_index = {c.elements: i for i, c in enumerate(self.cells)}
                if signed:
                    return edge_index, cell_index, A.asformat("csc")
                else:
                    return edge_index, cell_index, abs(A.asformat("csc"))
            else:
                if signed:
                    return A.asformat("csc")
                else:
                    return abs(A.asformat("csc"))
        else:
            raise ValueError(f"Only dimensions 0, 1 and 2 are supported, got {rank}.")

<<<<<<< HEAD
=======
    @staticmethod
    def _incidence_to_adjacency(B, weight=False):
        """Get adjacency matrix from incidence.

        Get the adjacency matrix from the
        boolean incidence matrix for s-metrics.

        Self loops are not supported.
        The adjacency matrix will define an s-linegraph.

        Parameters
        ----------
        B : scipy.sparse.csr.csr_matrix
            Incidence matrix of 0's and 1's.
        weight : bool, dict optional, default=True
            If False all nonzero entries are 1.
            Otherwise, weight will be as in product.

        Returns
        -------
        a matrix : scipy.sparse.csr.csr_matrix

        Examples
        --------
        >>> CX = CellComplex()
        >>> CX.add_cell([1, 2, 3, 5, 6], rank=2)
        >>> CX.add_cell([1, 2, 4, 5, 3, 0], rank=2)
        >>> CX.add_cell([1, 2, 4, 9, 3, 0], rank=2)
        >>> B1 = CX.incidence_matrix(1, signed=False)
        >>> A1 = CX._incidence_to_adjacency(B1)
        """
        B = csr_matrix(B)
        weight = False  # currently weighting is not supported
        B = abs(B)  # make sure the incidence matrix has only positive entries
        if weight is False:
            A = B.dot(B.transpose())
            A.setdiag(0)
        return A

>>>>>>> f39a2ae8
    def hodge_laplacian_matrix(self, rank, signed=True, weight=None, index=False):
        """Compute the hodge-laplacian matrix for the CX.

        Parameters
        ----------
        rank : int, dimension of the Laplacian matrix.
            Supported dimension are 0, 1 and 2
        signed : bool, is true return absolute value entry of the Laplacian matrix
                       this is useful when one needs to obtain higher-order
                       adjacency matrices from the hodge-laplacian
                       typically higher-order adjacency matrices' entries are
                       typically positive.
        weight : bool, default=False
            If False all nonzero entries are 1.
            If True and self.static all nonzero entries are filled by
            self.cells.cell_weight dictionary values.
        index : boolean, optional, default False
                indicates wheather to return the indices that define the incidence matrix

        Returns
        -------
        Laplacian : scipy.sparse.csr.csr_matrix

        when index is true:
            return also a list : list
            list identifying rows with nodes,edges or cells used to index the hodge Laplacian matrix
            depending on the input dimension

        Examples
        --------
        >>> CX = CellComplex()
        >>> CX.add_cell([1, 2, 3, 4], rank=2)
        >>> CX.add_cell([3, 4, 5], rank=2)
        >>> CX.hodge_laplacian_matrix(1)
        """
        if rank == 0:  # return L0, the unit graph laplacian
            if index:
                nodelist, _, B_next = self.incidence_matrix(
                    rank + 1, weight=weight, index=True
                )
                L_hodge = B_next @ B_next.transpose()
                if signed:
                    return nodelist, L_hodge
                else:
                    return nodelist, abs(L_hodge)
            else:
                B_next = self.incidence_matrix(rank + 1, weight=weight)
                L_hodge = B_next @ B_next.transpose()
                if signed:
                    return L_hodge
                else:
                    return abs(L_hodge)
        elif rank < 2:  # rank == 1, return L1

            if self.maxdim == 2:
                edge_list, cell_list, B_next = self.incidence_matrix(
                    rank + 1, weight=weight, index=True
                )
                B = self.incidence_matrix(rank, weight=weight, index=False)
                L_hodge = B_next @ B_next.transpose() + B.transpose() @ B
            else:
                L_hodge = B.transpose() @ B
            if not signed:
                L_hodge = abs(L_hodge)
            if index:
                return edge_list, L_hodge
            else:
                return L_hodge

        elif rank == 2 and self.maxdim == 2:

            edge_list, cell_list, B = self.incidence_matrix(
                rank, weight=weight, index=True
            )
            L_hodge = B.transpose() @ B
            if not signed:
                L_hodge = abs(L_hodge)

            if index:
                return cell_list, L_hodge
            else:
                return L_hodge
        elif rank == 2 and self.maxdim != 2:
            raise ValueError(
                "The input complex does not have cells of dim 2. "
                f"The maximal cell dimension is {self.maxdim}, got {rank}"
            )
        else:
            raise ValueError(
                f"Rank should be larger than 0 and <= {self.maxdim} (maximal dimension cells), got {rank}."
            )

    def up_laplacian_matrix(self, rank, signed=True, weight=None, index=False):
        """Compute up laplacian.

        Parameters
        ----------
        d : int, dimension of the up Laplacian matrix.
            Supported dimension are 0,1
        signed : bool, is true return absolute value entry of the Laplacian matrix
                       this is useful when one needs to obtain higher-order
                       adjacency matrices from the hodge-laplacian
                       typically higher-order adjacency matrices' entries are
                       typically positive.
        weight : bool, default=False
            If False all nonzero entries are 1.
            If True and self.static all nonzero entries are filled by
            self.cells.cell_weight dictionary values.
        index : boolean, optional, default False
            list identifying rows with nodes,edges or cells used to index the hodge Laplacian matrix
            dependeing on the input dimension

        Returns
        -------
        up Laplacian : scipy.sparse.csr.csr_matrix

        when index is true:
            return also a list : list
            list identifying rows with nodes,edges or cells used to index the hodge Laplacian matrix
            dependeing on the input dimension

        Examples
        --------
        >>> CX = CellComplex()
        >>> CX.add_cell([1,2,3,4],rank=2)
        >>> CX.add_cell([3,4,5],rank=2)
        >>> L1_up = CX.up_laplacian_matrix(1)

        Example2
        --------
        >>> CX = CellComplex()
        >>> CX.add_cell([1,2,3],rank=2)
        >>> CX.add_cell([3,4,5],rank=2)
        >>> index , L1_up = CX.up_laplacian_matrix(1,index=True)
        >>> print(index)
        >>> print(L1_up)
        """
        weight = None  # this feature is not supported in this version

        if rank == 0:
            row, col, B_next = self.incidence_matrix(
                rank + 1, weight=weight, index=True
            )
            L_up = B_next @ B_next.transpose()
        elif rank < self.maxdim:
            row, col, B_next = self.incidence_matrix(
                rank + 1, weight=weight, index=True
            )
            L_up = B_next @ B_next.transpose()
        else:

            raise ValueError(
                f"Rank should larger than 0 and <= {self.maxdim-1} (maximal dimension cells-1), got {rank}."
            )
        if not signed:
            L_up = abs(L_up)

        if index:
            return row, L_up
        else:
            return L_up

    def down_laplacian_matrix(self, rank, signed=True, weight=None, index=False):
        """Compute down laplacian.

        Parameters
        ----------
        d : int, dimension of the down Laplacian matrix.
            Supported dimension are 0,1
        signed : bool, is true return absolute value entry of the Laplacian matrix
                       this is useful when one needs to obtain higher-order
                       adjacency matrices from the hodge-laplacian
                       typically higher-order adjacency matrices' entries are
                       typically positive.
        weight : bool, default=False
            If False all nonzero entries are 1.
            If True and self.static all nonzero entries are filled by
            self.cells.cell_weight dictionary values.
        index : boolean, optional, default False
            list identifying rows with nodes,edges or cells used to index the hodge Laplacian matrix
            dependeing on the input dimension

        Returns
        -------
        down Laplacian : scipy.sparse.csr.csr_matrix

        when index is true:
            return also a list : list
            list identifying rows with nodes,edges or cells used to index the hodge Laplacian matrix
            dependeing on the input dimension

        Examples
        --------
        >>> import networkx as nx
        >>> G = nx.path_graph(3)
        >>> CX = CellComplex(G)
        >>> CX.add_cell([1,2,3,4], rank=2)
        >>> CX.add_cell([1,2,3,4], rank=2)
        >>> CX.add_cell([2,3,4,1], rank=2)
        >>> CX.add_cell([1,2,4], rank=2,)
        >>> CX.add_cell([3,4,8], rank=2)
        >>> CX.down_laplacian_matrix(2)
        """
        weight = None  # this feature is not supported in this version

        if rank <= self.maxdim and rank > 0:
            row, column, B = self.incidence_matrix(rank, weight=weight, index=True)
            L_down = B.transpose() @ B
        else:
            raise ValueError(
                f"Rank should be larger than 1 and <= {self.maxdim} (maximal dimension cells), got {rank}."
            )
        if not signed:
            L_down = abs(L_down)
        if index:
            return row, L_down
        else:
            return L_down

    def adjacency_matrix(self, rank, signed=False, index=False):
        """Compute adjacency matrix for a given rank."""
        if index:
            ind, _, incidence = self.incidence_matrix(
                rank + 1, signed=signed, index=True
            )
        else:
            incidence = self.incidence_matrix(rank + 1, signed=signed)

        incidence = incidence.T

        if index:
            return ind, incidence_to_adjacency(incidence)
        else:
            return incidence_to_adjacency(incidence)

    def coadjacency_matrix(self, rank, signed=False, index=False):
        """Compute coadjacency matrix for a given rank."""
        if index:
            _, ind, incidence = self.incidence_matrix(rank, signed=signed, index=True)
        else:
            incidence = self.incidence_matrix(rank, signed=signed)

        if index:
            return ind, incidence_to_adjacency(incidence)
        else:
            return incidence_to_adjacency(incidence)

    def k_hop_incidence_matrix(self, rank, k):
        """Compute k-hop incidence matrix for a given rank."""
        B = self.incidence_matrix(rank, signed=True)
        if rank < self.maxdim and rank >= 0:
            A = self.adjacency_matrix(rank, signed=True)
        if rank <= self.maxdim and rank > 0:
            coA = self.coadjacency_matrix(rank, signed=True)
        if rank == self.maxdim:
            return B @ np.power(coA, k)
        elif rank == 0:
            return B @ np.power(A, k)
        else:
            return B @ np.power(A, k) + B @ np.power(coA, k)

    def k_hop_coincidence_matrix(self, rank, k):
        """Compute k-hop coincidence matrix for a given rank."""
        coB = self.coincidence_matrix(rank, signed=True)
        if rank < self.maxdim and rank >= 0:
            A = self.adjacency_matrix(rank, signed=True)
        if rank <= self.maxdim and rank > 0:
            coA = self.coadjacency_matrix(rank, signed=True)
        if rank == self.maxdim:
            return np.power(coA, k) @ coB
        elif rank == 0:
            return np.power(A, k) @ coB
        else:
            return np.power(A, k) @ coB + np.power(coA, k) @ coB

<<<<<<< HEAD
=======
    def cell_adjacency_matrix(self, signed=True, weight=None, index=False):
        """Compute adjacency matrix.

        Examples
        --------
        >>> CX = CellComplex()
        >>> CX.add_cell([1,2,3],rank=2)
        >>> CX.add_cell([1,4],rank=1)
        >>> A = CX.cell_adjacency_matrix()
        """
        CX = self.to_combinatorial_complex()

        B = CX.incidence_matrix(0, None, incidence_type="up", index=index)
        if index:

            A = CX._incidence_to_adjacency(B[0].transpose())

            return A, B[2]
        else:
            A = CX._incidence_to_adjacency(B.transpose())
            return A

    def node_adjacency_matrix(self, index=False, s=1, weight=False):
        """Compute node adjacency matrix."""
        CX = self.to_combinatorial_complex()

        B = CX.incidence_matrix(0, None, incidence_type="up", index=index)
        if index:

            A = CX._incidence_to_adjacency(B[0], s=s)

            return A, B[1]
        else:
            A = CX._incidence_to_adjacency(B, s=s)
            return A

>>>>>>> f39a2ae8
    def restrict_to_cells(self, cell_set, name=None):
        """Construct cell complex using a subset of the cells in cell complex.

        Parameters
        ----------
        cell_set: iterable of hashables or Cell
            A subset of elements of the cell complex's cells (self.cells)

        name: str, optional

        Returns
        -------
        new cell complex : CellComplex

        Examples
        --------
        >>> CX = CellComplex()
        >>> c1 = Cell((1, 2, 3))
        >>> c2 = Cell((1, 2, 4))
        >>> c3 = Cell((1, 2, 5))
        >>> CX = CellComplex([c1, c2, c3])
        >>> CX.add_edge(1, 0)
        >>> cx1 = CX.restrict_to_cells([c1, (0, 1)])
        >>> cx1.cells
        CellView([Cell(1, 2, 3)])
        """
        rns = []
        edges = []
        for cell in cell_set:
            if cell in self.cells:
                rns.append(cell)
            elif cell in self.edges:
                edges.append(cell)

        CX = CellComplex(cells=rns, name=name)
        for edge in edges:
            CX.add_edge(edge[0], edge[1])
        return CX

    def restrict_to_nodes(self, node_set, name=None):
        """Restrict cell complex to nodes.

        This constructs a new cell complex  by restricting the cells in the cell complex to
        the nodes referenced by node_set.

        Parameters
        ----------
        node_set: iterable of hashables
            References a subset of elements of self.nodes

        name: str, optional

        Returns
        -------
        new Cell Complex : Cellcomplex

        Examples
        --------
        >>> CX = CellComplex()
        >>> c1 = Cell((1, 2, 3))
        >>> c2 = Cell((1, 2, 4))
        >>> c3 = Cell((1, 2, 5))
        >>> CX = CellComplex([c1, c2, c3])
        >>> CX.add_edge(1, 0)
        >>> CX.restrict_to_nodes([1, 2, 3, 0])
        """
        _G = Graph(self._G.subgraph(node_set))
        CX = CellComplex(_G)
        cells = []
        for cell in self.cells:
            if CX.is_insertable_cycle(cell, True):
                cells.append(cell)
        CX = CellComplex(_G)

        for cell in cells:
            CX.add_cell(cell)
        return CX

    def to_combinatorial_complex(self):
        """Convert to combinatorial complex.

        A cell complex is a type of combinatorial complex.
        The rank of an element in a cell complex is its dimension, so vertices have rank 0,
        edges have rank 1, and faces have rank 2.

        Examples
        --------
        >>> CX = CellComplex()
        >>> CX.add_cell([1,2,3,4],rank=2)
        >>> CX.add_cell([2,3,4,5],rank=2)
        >>> CX.add_cell([5,6,7,8],rank=2)
        >>> CX= CX.to_combinatorial_complex()
        >>> CX.cells
        """
        NotImplementedError

    def to_hypergraph(self):
        """Convert to hypergraph.

        Examples
        --------
        >>> CX = CellComplex()
        >>> CX.add_cell([1,2,3,4],rank=2)
        >>> CX.add_cell([2,3,4,5],rank=2)
        >>> CX.add_cell([5,6,7,8],rank=2)
        >>> HG = CX.to_hypergraph()
        >>> HG
        """
        from hypernetx.classes.entity import EntitySet

        cells = []
        for cell in self.cells:
            cells.append(Entity(str(list(cell.elements)), elements=cell.elements))
        for cell in self.edges:
            cells.append(Entity(str(list(cell)), elements=cell))
        E = EntitySet("CX_to_HG", elements=cells)
        HG = Hypergraph(E)
        nodes = []
        for cell in self.nodes:
            nodes.append(Entity(cell, elements=[]))
        HG._add_nodes_from(nodes)
        return HG

    def is_connected(self, s=1, cells=False):
        """Determine if cell complex is s-connected.

        Parameters
        ----------
        s: int, optional, default: 1

        cells: boolean, optional, default: False
            If True, will determine if s-cell-connected.
            For s=1 s-cell-connected is the same as s-connected.

        Returns
        -------
        is_connected : boolean

        Notes
        -----
        A cx is s node connected if for any two nodes v0,vn
        there exists a sequence of nodes v0,v1,v2,...,v(n-1),vn
        such that every consecutive pair of nodes v(i),v(i+1)
        share at least s cell.
        """
        import networkx as nx

        return nx.is_connected(self._G)

    def singletons(self):
        """Return list of singleton cell.

        A singleton cell is a node of degree 0.

        Returns
        -------
        singles : list
            A list of cells uids.

        Examples
        --------
        >>> CX = CellComplex()
        >>> CX.add_cell([1,2,3,4],rank=2)
        >>> CX.add_cell([2,3,4,5],rank=2)
        >>> CX.add_cell([5,6,7,8],rank=2)
        >>> CX.add_node(0)
        >>> CX.add_node(10)
        >>> CX.singletons()
        """
        return [node for node in self.nodes if self.degree(node) == 0]

    def remove_singletons(self, name=None):
        """Remove singletons.

        This constructs clone of cell complex with singleton cells removed.

        Parameters
        ----------
        name: str, optional, default: None

        Returns
        -------
        Cell Complex : CellComplex
        """
        for node in self.singletons():
            self._G.remove_node(node)

    def s_connected_components(self, s=1, cells=True, return_singletons=False):
        """Return generator for the s-connected components.

        Parameters
        ----------
        s : int, optional, default: 1
        cells : boolean, optional, default: True
            If True will return cell components, if False will return node components
        return_singletons : bool, optional, default : False

        Notes
        -----
        If cells=True, this method returns the s-cell-connected components as
        lists of lists of cell uids.
        An s-cell-component has the property that for any two cells e1 and e2
        there is a sequence of cells starting with e1 and ending with e2
        such that pairwise adjacent cells in the sequence intersect in at least
        s nodes. If s=1 these are the path components of the CX.

        If cells=False this method returns s-node-connected components.
        A list of sets of uids of the nodes which are s-walk connected.
        Two nodes v1 and v2 are s-walk-connected if there is a
        sequence of nodes starting with v1 and ending with v2 such that pairwise
        adjacent nodes in the sequence share s cells. If s=1 these are the
        path components of the cell complex .

        Yields
        ------
        s_connected_components : iterator
            Iterator returns sets of uids of the cells (or nodes) in the s-cells(node)
            components of CX.
        """
        if cells:
            A, coldict = self.coadjacency_matrix(rank=2, index=True)
            G = nx.from_scipy_sparse_matrix(A)

            for c in nx.connected_components(G):
                if not return_singletons and len(c) == 1:
                    continue
                yield {coldict[n] for n in c}
        else:
            A, rowdict = self.adjacency_matrix(rank=0, index=True)
            G = nx.from_scipy_sparse_matrix(A)
            for c in nx.connected_components(G):
                if not return_singletons:
                    if len(c) == 1:
                        continue
                yield {rowdict[n] for n in c}

    def s_component_subgraphs(self, s=1, cells=True, return_singletons=False):
        """Return a generator for the induced subgraphs of s_connected components.

        Removes singletons unless return_singletons is set to True.

        Parameters
        ----------
        s : int, optional, default: 1
        cells : boolean, optional, cells=False
            Determines if cell or node components are desired. Returns
            subgraphs equal to the cx restricted to each set of nodes(cells) in the
            s-connected components or s-cell-connected components
        return_singletons : bool, optional

        Yields
        ------
        s_component_subgraphs : iterator
            Iterator returns subgraphs generated by the cells (or nodes) in the
            s-cell(node) components of cell complex.
        """
        for idx, c in enumerate(
            self.s_components(s=s, cells=cells, return_singletons=return_singletons)
        ):
            if cells:
                yield self.restrict_to_cells(c, name=f"{self.name}:{idx}")
            else:
                yield self.restrict_to_cells(c, name=f"{self.name}:{idx}")

    def s_components(self, s=1, cells=True, return_singletons=True):
        """Compute s-component.

        Same as s_connected_components.

        See Also
        --------
        s_connected_components
        """
        return self.s_connected_components(
            s=s, cells=cells, return_singletons=return_singletons
        )

    def connected_components(self, cells=False, return_singletons=True):
        """Compute s-connected components with s=1.

        Same as s_connected_component` with s=1, but nodes returned.

        Return iterator.

        See Also
        --------
        s_connected_components
        """
        return self.s_connected_components(cells=cells, return_singletons=True)

    def connected_component_subgraphs(self, return_singletons=True):
        """Compute connected component subgraphs with s=1.

        Same as :meth:`s_component_subgraphs` with s=1. Returns iterator.

        See Also
        --------
        s_component_subgraphs
        """
        return self.s_component_subgraphs(return_singletons=return_singletons)

    def components(self, cells=False, return_singletons=True):
        """Compute s-component with s=1.

        Same as :meth:`s_connected_components` with s=1.

        But nodes are returned by default. Return iterator.

        See Also
        --------
        s_connected_components
        """
        return self.s_connected_components(s=1, cells=cells)

    def component_subgraphs(self, return_singletons=False):
        """Compute s-component subgraphs with s=1.

        Same as :meth:`s_components_subgraphs` with s=1. Returns iterator.

        See Also
        --------
        s_component_subgraphs
        """
        return self.s_component_subgraphs(return_singletons=return_singletons)

    def node_diameters(self):
        """Return the node diameters of the connected components in cell complex.

        Parameters
        ----------
        list of the diameters of the s-components and
        list of the s-component nodes
        """
        A, coldict = self.adjacency_matrix(rank=0, index=True)
        G = nx.from_scipy_sparse_matrix(A)
        diams = []
        comps = []
        for c in nx.connected_components(G):
            diamc = nx.diameter(G.subgraph(c))
            temp = set()
            for e in c:
                temp.add(coldict[e])
            comps.append(temp)
            diams.append(diamc)
        loc = np.argmax(diams)
        return diams[loc], diams, comps

    def cell_diameters(self, s=1):
        """Return the cell diameters of the s_cell_connected component subgraphs.

        Parameters
        ----------
        s : int, optional, default: 1

        Returns
        -------
        maximum diameter : int

        list of diameters : list
            List of cell_diameters for s-cell component subgraphs in CX

        list of component : list
            List of the cell uids in the s-cell component subgraphs.
        """
        A, coldict = self.coadjacency_matrix(rank=2, index=True)
        G = nx.from_scipy_sparse_matrix(A)
        diams = []
        comps = []
        for c in nx.connected_components(G):
            diamc = nx.diameter(G.subgraph(c))
            temp = set()
            for e in c:
                temp.add(coldict[e])
            comps.append(temp)
            diams.append(diamc)
        loc = np.argmax(diams)
        return diams[loc], diams, comps

    def diameter(self):
        """Return length of the longest shortest s-walk between nodes.

        Parameters
        ----------
        s : int, optional, default: 1

        Returns
        -------
        diameter : int

        Raises
        ------
        TopoNetXError
            If cx is not s-cell-connected

        Notes
        -----
        Two nodes are s-adjacent if they share s cells.
        Two nodes v_start and v_end are s-walk connected if there is a sequence of
        nodes v_start, v_1, v_2, ... v_n-1, v_end such that consecutive nodes
        are s-adjacent. If the graph is not connected, an error will be raised.
        """
        A = self.adjacency_matrix(rank=0)
        G = nx.from_scipy_sparse_matrix(A)
        if nx.is_connected(G):
            return nx.diameter(G)
        raise TopoNetXError("cc is not connected.")

    def cell_diameter(self, s=1):
        """Return the length of the longest shortest s-walk between cells.

        Parameters
        ----------
        s : int, optional, default: 1

        Return
        ------
        cell_diameter : int

        Raises
        ------
        TopoNetXError
            If cell complex is not s-cell-connected

        Notes
        -----
        Two cells are s-adjacent if they share s nodes.
        Two nodes e_start and e_end are s-walk connected if there is a sequence of
        cells e_start, e_1, e_2, ... e_n-1, e_end such that consecutive cells
        are s-adjacent. If the graph is not connected, an error will be raised.
        """
        A = self.coadjacency_matrix(rank=2)
        G = nx.from_scipy_sparse_matrix(A)
        if nx.is_connected(G):
            return nx.diameter(G)
        raise TopoNetXError(f"cell complex is not s-connected. s={s}")

    def distance(self, source, target, s=1):
        """Return shortest s-walk distance between two nodes in the cell complex.

        Parameters
        ----------
        source : node.uid or node
            a node in the CX
        target : node.uid or node
            a node in the CX
        s : int
            the number of cells

        Returns
        -------
        s-walk distance : int

        See Also
        --------
        cell_distance

        Notes
        -----
        The s-distance is the shortest s-walk length between the nodes.
        An s-walk between nodes is a sequence of nodes that pairwise share
        at least s cells. The length of the shortest s-walk is 1 less than
        the number of nodes in the path sequence.

        Uses the networkx shortest_path_length method on the graph
        generated by the s-adjacency matrix.
        """
        if isinstance(source, Cell):
            source = source.uid
        if isinstance(target, Cell):
            target = target.uid
        A, rowdict = self.adjacency_matrix(rank=0, index=True)
        G = nx.from_scipy_sparse_matrix(A)
        rkey = {v: k for k, v in rowdict.items()}
        try:
            path = nx.shortest_path_length(G, rkey[source], rkey[target])
            return path
        except Exception:
            warnings.warn(f"No {s}-path between {source} and {target}")
            return np.inf

    def cell_distance(self, source, target, s=1):
        """Return the shortest s-walk distance between two cells in the cell complex.

        Parameters
        ----------
        source : cell.uid or cell
            an cell in the cell complex
        target : cell.uid or cell
            an cell in the cell complex
        s : int
            the number of intersections between pairwise consecutive cells

        Returns
        -------
        s- walk distance : the shortest s-walk cell distance
            A shortest s-walk is computed as a sequence of cells,
            the s-walk distance is the number of cells in the sequence
            minus 1. If no such path exists returns np.inf.

        See Also
        --------
        distance

        Notes
        -----
        The s-distance is the shortest s-walk length between the cells.
        An s-walk between cells is a sequence of cells such that consecutive pairwise
        cells intersect in at least s nodes. The length of the shortest s-walk is 1 less than
        the number of cells in the path sequence.

        Uses the networkx shortest_path_length method on the graph
        generated by the s-cell_adjacency matrix.
        """
        if isinstance(source, Cell):
            source = source.uid
        if isinstance(target, Cell):
            target = target.uid
        A, coldict = self.coadjacency_matrix(rank=2, index=True)
        G = nx.from_scipy_sparse_matrix(A)
        ckey = {v: k for k, v in coldict.items()}
        try:
            path = nx.shortest_path_length(G, ckey[source], ckey[target])
            return path
        except Exception:
            warnings.warn(f"No {s}-path between {source} and {target}")
            return np.inf

    def from_networkx_graph(self, G):
        """Add edges and nodes from a a graph G to self.

        Examples
        --------
        >>> CX = CellComplex()
        >>> CX.add_cells_from([[1,2,4],[1,2,7] ],rank=2)

        >>> G= Graph()
        >>> G.add_edge(1,0)
        >>> G.add_edge(2,0)
        >>> G.add_edge(1,2)
        >>> CX.from_networkx_graph(G)
        >>> CX.edges
        """
        for edge in G.edges:
            self.add_cell(edge, rank=1)
        for node in G.nodes:
            self.add_node(node)

    @staticmethod
    def from_trimesh(mesh):
        """Convert from trimesh object.

        Examples
        --------
        >>> import trimesh
        >>> mesh = trimesh.Trimesh(vertices=[[0, 0, 0], [0, 0, 1], [0, 1, 0]],
                               faces=[[0, 1, 2]],
                               process=False)
        >>> CX = CellComplex.from_trimesh(mesh)
        >>> print(CX.nodes)
        >>> print(CX.cells)
        >>> CX.nodes[0]['position']
        """
        # try to see the index of the first vertex
        CX = CellComplex(mesh.faces)

        first_ind = np.min(mesh.faces)

        if first_ind == 0:

            CX.set_node_attributes(
                dict(zip(range(len(mesh.vertices)), mesh.vertices)), name="position"
            )
        else:  # first index starts at 1.

            CX.set_node_attributes(
                dict(
                    zip(range(first_ind, len(mesh.vertices) + first_ind), mesh.vertices)
                ),
                name="position",
            )

        return CX

    @staticmethod
    def load_mesh(file_path, process=False, force=None):
        """Load a mesh.

        Parameters
        ----------
        file_path: str, the file path of the data to be loadeded
        process : bool, trimesh will try to process the mesh before loading it.
        force: (str or None)
            options: 'mesh' loader will "force" the result into a mesh through concatenation
            None : will not force the above.

        Notes
        -----
        file supported : obj, off, glb

        Examples
        --------
        >>> CX = CellComplex.load_mesh("bunny.obj")
        >>> CX.nodes
        """
        import trimesh

        mesh = trimesh.load_mesh(file_path, process=process, force=None)
        return CellComplex.from_trimesh(mesh)<|MERGE_RESOLUTION|>--- conflicted
+++ resolved
@@ -1309,48 +1309,6 @@
         else:
             raise ValueError(f"Only dimensions 0, 1 and 2 are supported, got {rank}.")
 
-<<<<<<< HEAD
-=======
-    @staticmethod
-    def _incidence_to_adjacency(B, weight=False):
-        """Get adjacency matrix from incidence.
-
-        Get the adjacency matrix from the
-        boolean incidence matrix for s-metrics.
-
-        Self loops are not supported.
-        The adjacency matrix will define an s-linegraph.
-
-        Parameters
-        ----------
-        B : scipy.sparse.csr.csr_matrix
-            Incidence matrix of 0's and 1's.
-        weight : bool, dict optional, default=True
-            If False all nonzero entries are 1.
-            Otherwise, weight will be as in product.
-
-        Returns
-        -------
-        a matrix : scipy.sparse.csr.csr_matrix
-
-        Examples
-        --------
-        >>> CX = CellComplex()
-        >>> CX.add_cell([1, 2, 3, 5, 6], rank=2)
-        >>> CX.add_cell([1, 2, 4, 5, 3, 0], rank=2)
-        >>> CX.add_cell([1, 2, 4, 9, 3, 0], rank=2)
-        >>> B1 = CX.incidence_matrix(1, signed=False)
-        >>> A1 = CX._incidence_to_adjacency(B1)
-        """
-        B = csr_matrix(B)
-        weight = False  # currently weighting is not supported
-        B = abs(B)  # make sure the incidence matrix has only positive entries
-        if weight is False:
-            A = B.dot(B.transpose())
-            A.setdiag(0)
-        return A
-
->>>>>>> f39a2ae8
     def hodge_laplacian_matrix(self, rank, signed=True, weight=None, index=False):
         """Compute the hodge-laplacian matrix for the CX.
 
@@ -1626,45 +1584,6 @@
         else:
             return np.power(A, k) @ coB + np.power(coA, k) @ coB
 
-<<<<<<< HEAD
-=======
-    def cell_adjacency_matrix(self, signed=True, weight=None, index=False):
-        """Compute adjacency matrix.
-
-        Examples
-        --------
-        >>> CX = CellComplex()
-        >>> CX.add_cell([1,2,3],rank=2)
-        >>> CX.add_cell([1,4],rank=1)
-        >>> A = CX.cell_adjacency_matrix()
-        """
-        CX = self.to_combinatorial_complex()
-
-        B = CX.incidence_matrix(0, None, incidence_type="up", index=index)
-        if index:
-
-            A = CX._incidence_to_adjacency(B[0].transpose())
-
-            return A, B[2]
-        else:
-            A = CX._incidence_to_adjacency(B.transpose())
-            return A
-
-    def node_adjacency_matrix(self, index=False, s=1, weight=False):
-        """Compute node adjacency matrix."""
-        CX = self.to_combinatorial_complex()
-
-        B = CX.incidence_matrix(0, None, incidence_type="up", index=index)
-        if index:
-
-            A = CX._incidence_to_adjacency(B[0], s=s)
-
-            return A, B[1]
-        else:
-            A = CX._incidence_to_adjacency(B, s=s)
-            return A
-
->>>>>>> f39a2ae8
     def restrict_to_cells(self, cell_set, name=None):
         """Construct cell complex using a subset of the cells in cell complex.
 
